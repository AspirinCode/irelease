--- conflicted
+++ resolved
@@ -19,24 +19,22 @@
 import torch.nn as nn
 from ptan.common.utils import TBMeanTracker
 from ptan.experience import ExperienceSourceFirstLast
-from soek import Trainer, DataNode
+from soek import Trainer, DataNode, RandomSearch, BayesianOptSearch, ConstantParam, RealParam, DiscreteParam, DictParam, \
+    CategoricalParam, LogRealParam
+from soek.bopt import GPMinArgs
 from torch.utils.tensorboard import SummaryWriter
 from tqdm import tqdm
 
 from irelease.data import GeneratorData
 from irelease.env import MoleculeEnv
 from irelease.model import Encoder, StackRNN, StackRNNLinear, RewardNetRNN, StackedRNNDropout, StackedRNNLayerNorm
-from irelease.predictor import SVRPredictor, get_jak2_max_reward, get_jak2_min_reward
+from irelease.predictor import SVRPredictor, get_jak2_max_reward, get_jak2_min_reward, XGBPredictor
 from irelease.reward import RewardFunction
 from irelease.rl import MolEnvProbabilityActionSelector, PolicyAgent, GuidedRewardLearningIRL, \
     StateActionProbRegistry, REINFORCE, Trajectory, EpisodeStep
 from irelease.utils import Flags, get_default_tokens, parse_optimizer, seq2tensor, init_hidden, init_cell, init_stack, \
-    time_since, generate_smiles
-<<<<<<< HEAD
-from irelease.mol_metrics import calculate_internal_diversity
-=======
+    time_since, generate_smiles, DummyException
 from irelease.mol_metrics import verify_sequence, get_mol_metrics
->>>>>>> 662cd7d6
 
 currentDT = dt.now()
 date_label = currentDT.strftime("%Y_%m_%d__%H_%M_%S")
@@ -139,7 +137,7 @@
                                                 unit_type=hparams['reward_params']['unit_type']))
         reward_net = reward_net.to(device)
 
-        expert_model = SVRPredictor(hparams['expert_svr_dir'])
+        expert_model = XGBPredictor(hparams['expert_model_dir'])
         true_reward_func = get_jak2_max_reward if hparams['bias_mode'] == 'max' else get_jak2_min_reward
         reward_function = RewardFunction(reward_net, mc_policy=agent, actions=demo_data_gen.all_characters,
                                          device=device, use_mc=hparams['use_monte_carlo_sim'],
@@ -207,10 +205,16 @@
         return {'demo_data': demo_data, 'unbiased_data': unbiased_data, 'prior_data': prior_data}
 
     @staticmethod
-    def evaluate(res_dict, generated_smiles):
-        div_score = calculate_internal_diversity(generated_smiles)
-        res_dict['internal diversity'] = div_score
-        return div_score
+    def evaluate(res_dict, generated_smiles, ref_smiles):
+        smiles = []
+        for s in generated_smiles:
+            if verify_sequence(s):
+                smiles.append(s)
+        mol_metrics = get_mol_metrics()
+        for metric in mol_metrics:
+            res_dict[metric] = np.mean(mol_metrics[metric](smiles, ref_smiles))
+        score = res_dict['internal_diversity']
+        return score
 
     @staticmethod
     def train(init_args, agent_net_path=None, agent_net_name=None, seed=0, n_episodes=5000, sim_data_node=None,
@@ -251,7 +255,7 @@
 
         demo_score = np.mean(expert_model(demo_data_gen.random_training_set_smiles(1000))[1])
         baseline_score = np.mean(expert_model(unbiased_data_gen.random_training_set_smiles(1000))[1])
-        with contextlib.suppress(TypeError):  # Mostly arises when generator is not generating valid SMILES
+        with contextlib.suppress(Exception if is_hsearch else DummyException):
             with TBMeanTracker(tb_writer, 1) as tracker:
                 for step_idx, exp in tqdm(enumerate(exp_source)):
                     exp_traj.append(exp)
@@ -296,7 +300,9 @@
                                                                'per. above threshold': percentage_in_threshold},
                                               step_idx)
                         eval_dict = {}
-                        eval_score = IReLeaSE.evaluate(eval_dict, samples)
+                        eval_score = IReLeaSE.evaluate(eval_dict, samples,
+                                                       demo_data_gen.random_training_set_smiles(1000))
+
                         for k in eval_dict:
                             tracker.track(k, eval_dict[k], step_idx)
                         tracker.track('Average SMILES length', np.nanmean([len(s) for s in samples]), step_idx)
@@ -332,8 +338,9 @@
                     irl_trajectories.clear()
                     exp_trajectories.clear()
 
-        drl_algorithm.model.load_state_dict(best_model_wts[0])
-        irl_algorithm.model.load_state_dict(best_model_wts[1])
+        if best_model_wts:
+            drl_algorithm.model.load_state_dict(best_model_wts[0])
+            irl_algorithm.model.load_state_dict(best_model_wts[1])
         duration = time.time() - start
         print('\nTraining duration: {:.0f}m {:.0f}s'.format(duration // 60, duration % 60))
         return {'model': [drl_algorithm.model, irl_algorithm.model],
@@ -362,9 +369,6 @@
     nodes_list = []
     sim_data.data = nodes_list
 
-    # For searching over multiple seeds
-    hparam_search = None
-
     for seed in seeds:
         summary_writer_creator = lambda: SummaryWriter(log_dir="irelease_tb"
                                                                "/{}_{}_{}/".format(sim_label, seed, dt.now().strftime(
@@ -386,7 +390,43 @@
         irelease = IReLeaSE()
         k = 1
         if flags.hparam_search:
-            pass
+
+            print(f'Hyperparameter search enabled: {flags.hparam_search_alg}')
+            # arguments to callables
+            extra_init_args = {}
+            extra_data_args = {'flags': flags}
+            extra_train_args = {'agent_net_path': flags.model_dir,
+                                'agent_net_name': flags.pretrained_model,
+                                'seed': seed,
+                                'n_episodes': 300,
+                                'is_hsearch': True,
+                                'tb_writer': summary_writer_creator}
+            hparams_conf = get_hparam_config(flags)
+            search_alg = {'random_search': RandomSearch,
+                          'bayopt_search': BayesianOptSearch}.get(flags.hparam_search_alg,
+                                                                  BayesianOptSearch)
+            search_args = GPMinArgs(n_calls=20, random_state=seed)
+            hparam_search = search_alg(hparam_config=hparams_conf,
+                                       num_folds=1,
+                                       initializer=irelease.initialize,
+                                       data_provider=irelease.data_provider,
+                                       train_fn=irelease.train,
+                                       save_model_fn=irelease.save_model,
+                                       alg_args=search_args,
+                                       init_args=extra_init_args,
+                                       data_args=extra_data_args,
+                                       train_args=extra_train_args,
+                                       data_node=data_node,
+                                       split_label='ppo-rl',
+                                       sim_label=sim_label,
+                                       dataset_label=None,
+                                       results_file=f'{flags.hparam_search_alg}_{sim_label}'
+                                                    f'_{date_label}_seed_{seed}')
+            start = time.time()
+            stats = hparam_search.fit()
+            print(f'Duration = {time_since(start)}')
+            print(stats)
+            print("\nBest params = {}, duration={}".format(stats.best(), time_since(start)))
         else:
             hyper_params = default_hparams(flags)
             data_gens = irelease.data_provider(k, flags)
@@ -444,17 +484,44 @@
                              'optimizer': 'adadelta',
                              'optimizer__global__weight_decay': 0.0000,
                              'optimizer__global__lr': 0.001},
-            'expert_model_params': {'model_dir': './model_dir/expert_svr',
-                                    'd_model': 128,
-                                    'rnn_num_layers': 2,
-                                    'dropout': 0.8,
-                                    'is_bidirectional': False,
-                                    'unit_type': 'lstm'}
+            'expert_model_dir': './model_dir/expert_xgb_reg'
             }
 
 
 def get_hparam_config(args):
-    pass
+    return {'d_model': ConstantParam(1500),
+            'dropout': RealParam(min=0.),
+            'monte_carlo_N': ConstantParam(5),
+            'use_monte_carlo_sim': ConstantParam(True),
+            'no_mc_fill_val': ConstantParam(0.0),
+            'gamma': ConstantParam(0.97),
+            'episodes_to_train': DiscreteParam(min=5, max=20),
+            'reinforce_max_norm': ConstantParam(None),
+            'lr_decay_gamma': RealParam(),
+            'lr_decay_step_size': DiscreteParam(min=100, max=1000),
+            'xent_lambda': ConstantParam(0.0),
+            'use_true_reward': ConstantParam(args.use_true_reward),
+            'reward_params': DictParam({'num_layers': DiscreteParam(min=1, max=4),
+                                        'd_model': DiscreteParam(min=128, max=1024),
+                                        'unit_type': ConstantParam('lstm'),
+                                        'demo_batch_size': CategoricalParam([64, 128, 256]),
+                                        'irl_alg_num_iter': DiscreteParam(2, max=10),
+                                        'use_attention': ConstantParam(False),
+                                        'bidirectional': ConstantParam(True),
+                                        'dropout': RealParam(),
+                                        'optimizer': CategoricalParam(
+                                            choices=['sgd', 'adam', 'adadelta', 'adagrad', 'adamax', 'rmsprop']),
+                                        'optimizer__global__weight_decay': LogRealParam(),
+                                        'optimizer__global__lr': LogRealParam()}),
+            'agent_params': DictParam({'unit_type': ConstantParam('gru'),
+                                       'num_layers': ConstantParam(2),
+                                       'stack_width': ConstantParam(1500),
+                                       'stack_depth': ConstantParam(200),
+                                       'optimizer': ConstantParam('adadelta'),
+                                       'optimizer__global__weight_decay': LogRealParam(),
+                                       'optimizer__global__lr': LogRealParam()}),
+            'expert_model_dir': ConstantParam('./model_dir/expert_xgb_reg')
+            }
 
 
 if __name__ == '__main__':
