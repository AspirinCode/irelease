--- conflicted
+++ resolved
@@ -34,11 +34,7 @@
 from irelease.rl import MolEnvProbabilityActionSelector, PolicyAgent, GuidedRewardLearningIRL, \
     StateActionProbRegistry, REINFORCE, Trajectory, EpisodeStep
 from irelease.utils import Flags, get_default_tokens, parse_optimizer, seq2tensor, init_hidden, init_cell, init_stack, \
-    time_since, generate_smiles
-<<<<<<< HEAD
-from irelease.mol_metrics import verify_sequence, get_mol_metrics
-=======
->>>>>>> 662cd7d6
+    time_since, generate_smiles, DummyException
 
 currentDT = dt.now()
 date_label = currentDT.strftime("%Y_%m_%d__%H_%M_%S")
@@ -258,7 +254,7 @@
 
         demo_score = np.mean(expert_model(demo_data_gen.random_training_set_smiles(1000))[1])
         baseline_score = np.mean(expert_model(unbiased_data_gen.random_training_set_smiles(1000))[1])
-        with contextlib.suppress(TypeError):  # Mostly arises when generator is not generating valid SMILES
+        with contextlib.suppress(Exception if is_hsearch else DummyException):
             with TBMeanTracker(tb_writer, 1) as tracker:
                 for step_idx, exp in tqdm(enumerate(exp_source)):
                     exp_traj.append(exp)
