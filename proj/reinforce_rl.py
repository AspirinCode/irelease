# Author: bbrighttaer
# Project: GPMT
# Date: 4/8/2020
# Time: 8:02 PM
# File: reinforce_rl.py

from __future__ import absolute_import, division, print_function, unicode_literals

import argparse
import copy
import os
import random
import time
from datetime import datetime as dt

import numpy as np
import torch
import torch.nn as nn
from ptan.common.utils import TBMeanTracker
from ptan.experience import ExperienceSourceFirstLast
from soek import Trainer, DataNode
from torch.utils.tensorboard import SummaryWriter
from tqdm import tqdm

from gpmt.data import GeneratorData
from gpmt.env import MoleculeEnv
from gpmt.model import Encoder, StackRNN, StackedRNNDropout, StackedRNNLayerNorm, StackRNNLinear, \
    RewardNetRNN, ExpertModel
from gpmt.predictor import rf_qsar_predictor
from gpmt.reward import RewardFunction
from gpmt.rl import MolEnvProbabilityActionSelector, PolicyAgent, GuidedRewardLearningIRL, \
    StateActionProbRegistry, Trajectory, EpisodeStep, REINFORCE
from gpmt.utils import Flags, get_default_tokens, parse_optimizer, seq2tensor, init_hidden, init_cell, init_stack, \
    time_since, generate_smiles, canonical_smiles

currentDT = dt.now()
date_label = currentDT.strftime("%Y_%m_%d__%H_%M_%S")

seeds = [1]

if torch.cuda.is_available():
    dvc_id = 1
    use_cuda = True
    device = f'cuda:{dvc_id}'
    torch.cuda.set_device(dvc_id)
else:
    device = 'cpu'
    use_cuda = None


def agent_net_hidden_states_func(batch_size, num_layers, hidden_size, stack_depth, stack_width, unit_type):
    return [get_initial_states(batch_size, hidden_size, 1, stack_depth, stack_width, unit_type) for _ in
            range(num_layers)]


def get_initial_states(batch_size, hidden_size, num_layers, stack_depth, stack_width, unit_type):
    hidden = init_hidden(num_layers=num_layers, batch_size=batch_size, hidden_size=hidden_size, num_dir=1,
                         dvc=device)
    if unit_type == 'lstm':
        cell = init_cell(num_layers=num_layers, batch_size=batch_size, hidden_size=hidden_size, num_dir=1,
                         dvc=device)
    else:
        cell = None
    stack = init_stack(batch_size, stack_width, stack_depth, dvc=device)
    return hidden, cell, stack


class IReLeaSE(Trainer):

    @staticmethod
    def initialize(hparams, demo_data_gen, unbiased_data_gen, *args, **kwargs):
        # Embeddings provider
        encoder = Encoder(vocab_size=demo_data_gen.n_characters, d_model=hparams['d_model'],
                          padding_idx=demo_data_gen.char2idx[demo_data_gen.pad_symbol],
                          dropout=hparams['dropout'], return_tuple=True)

        # Agent entities
        rnn_layers = []
        has_stack = True
        for i in range(1, hparams['agent_params']['num_layers'] + 1):
            rnn_layers.append(StackRNN(layer_index=i,
                                       input_size=hparams['d_model'],
                                       hidden_size=hparams['d_model'],
                                       has_stack=has_stack,
                                       unit_type=hparams['agent_params']['unit_type'],
                                       stack_width=hparams['agent_params']['stack_width'],
                                       stack_depth=hparams['agent_params']['stack_depth'],
                                       k_mask_func=encoder.k_padding_mask))
            rnn_layers.append(StackedRNNDropout(hparams['dropout']))
            rnn_layers.append(StackedRNNLayerNorm(hparams['d_model']))
        agent_net = nn.Sequential(encoder,
                                  *rnn_layers,
                                  StackRNNLinear(out_dim=demo_data_gen.n_characters,
                                                 hidden_size=hparams['d_model'],
                                                 bidirectional=False,
                                                 bias=True))
        agent_net = agent_net.to(device)
        optimizer_agent_net = parse_optimizer(hparams['agent_params'], agent_net)
        selector = MolEnvProbabilityActionSelector(actions=demo_data_gen.all_characters)
        probs_reg = StateActionProbRegistry()
        init_state_args = {'num_layers': hparams['agent_params']['num_layers'],
                           'hidden_size': hparams['d_model'],
                           'stack_depth': hparams['agent_params']['stack_depth'],
                           'stack_width': hparams['agent_params']['stack_width'],
                           'unit_type': hparams['agent_params']['unit_type']}
        agent = PolicyAgent(model=agent_net,
                            action_selector=selector,
                            states_preprocessor=seq2tensor,
                            initial_state=agent_net_hidden_states_func,
                            initial_state_args=init_state_args,
                            apply_softmax=True,
                            probs_registry=probs_reg,
                            device=device)
        drl_alg = REINFORCE(model=agent_net, optimizer=optimizer_agent_net,
                            initial_states_func=agent_net_hidden_states_func,
                            initial_states_args=init_state_args,
                            device=device,
                            gamma=hparams['gamma'],
                            grad_clipping=hparams['reinforce_max_norm'],
                            lr_decay_gamma=hparams['lr_decay_gamma'],
                            lr_decay_step=hparams['lr_decay_step_size'])

        # Reward function entities
        reward_net = nn.Sequential(encoder,
                                   RewardNetRNN(input_size=hparams['d_model'],
                                                hidden_size=hparams['reward_params']['d_model'],
                                                num_layers=hparams['reward_params']['num_layers'],
                                                bidirectional=True,
                                                dropout=hparams['dropout'],
                                                unit_type=hparams['reward_params']['unit_type']))
        reward_net = reward_net.to(device)
        expert_model = ExpertModel(rf_qsar_predictor, './rf_qsar/')
        reward_function = RewardFunction(reward_net, mc_policy=agent, actions=demo_data_gen.all_characters,
                                         device=device,
                                         mc_max_sims=hparams['monte_carlo_N'],
                                         expert_func=expert_model)
        optimizer_reward_net = parse_optimizer(hparams['reward_params'], reward_net)
        demo_data_gen.set_batch_size(hparams['reward_params']['demo_batch_size'])
        irl_alg = GuidedRewardLearningIRL(reward_net, optimizer_reward_net, demo_data_gen,
                                          k=hparams['reward_params']['irl_alg_num_iter'],
                                          agent_net=agent_net,
                                          agent_net_init_func=agent_net_hidden_states_func,
                                          agent_net_init_func_args=init_state_args,
                                          device=device)

        init_args = {'agent': agent,
                     'probs_reg': probs_reg,
                     'drl_alg': drl_alg,
                     'irl_alg': irl_alg,
                     'reward_func': reward_function,
                     'gamma': hparams['gamma'],
                     'episodes_to_train': hparams['episodes_to_train'],
                     'expert_model': expert_model,
                     'demo_data_gen': demo_data_gen,
                     'unbiased_data_gen': unbiased_data_gen,
                     'gen_args': {'num_layers': hparams['agent_params']['num_layers'],
                                  'hidden_size': hparams['d_model'],
                                  'num_dir': 1,
                                  'stack_depth': hparams['agent_params']['stack_depth'],
                                  'stack_width': hparams['agent_params']['stack_width'],
                                  'has_stack': has_stack,
                                  'has_cell': hparams['agent_params']['unit_type'] == 'lstm',
                                  'device': device}}
        return init_args

    @staticmethod
    def data_provider(k, flags):
        tokens = get_default_tokens()
        demo_data = GeneratorData(training_data_path=flags.demo_file,
                                  delimiter='\t',
                                  cols_to_read=[0],
                                  keep_header=True,
                                  pad_symbol=' ',
                                  max_len=120,
                                  tokens=tokens,
                                  use_cuda=use_cuda)
        unbiased_data = GeneratorData(training_data_path=flags.unbiased_file,
                                      delimiter='\t',
                                      cols_to_read=[0],
                                      keep_header=True,
                                      pad_symbol=' ',
                                      max_len=120,
                                      tokens=tokens,
                                      use_cuda=use_cuda)
        return {"train": demo_data, "val": demo_data, "test": unbiased_data}

    @staticmethod
    def evaluate(*args, **kwargs):
        super().evaluate(*args, **kwargs)

    @staticmethod
    def train(init_args, agent_net_path=None, agent_net_name=None, seed=0, n_episodes=5000, sim_data_node=None,
              tb_writer=None, is_hsearch=False):
        tb_writer = tb_writer()
        agent = init_args['agent']
        probs_reg = init_args['probs_reg']
        drl_algorithm = init_args['drl_alg']
        irl_algorithm = init_args['irl_alg']
        reward_func = init_args['reward_func']
        gamma = init_args['gamma']
        episodes_to_train = init_args['episodes_to_train']
        expert_model = init_args['expert_model']
        demo_data_gen = init_args['demo_data_gen']
        unbiased_data_gen = init_args['unbiased_data_gen']
        best_model_wts = None
        best_score = 0.

        # load pretrained model
        if agent_net_path and agent_net_name:
            print('Loading pretrained model...')
            agent.model.load_state_dict(IReLeaSE.load_model(agent_net_path, agent_net_name))

        start = time.time()

        # Begin simulation and training
        total_rewards = []
        trajectories = []
        done_episodes = 0
        batch_episodes = 0
        exp_trajectories = []
        step_idx = 0

        env = MoleculeEnv(actions=get_default_tokens(), reward_func=reward_func)
        exp_source = ExperienceSourceFirstLast(env, agent, gamma, steps_count=1, steps_delta=1)
        traj_prob = 1.
        exp_traj = []

        with TBMeanTracker(tb_writer, 1) as tracker:
            for step_idx, exp in tqdm(enumerate(exp_source)):
                exp_traj.append(exp)
                traj_prob *= probs_reg.get(list(exp.state), exp.action)

                if exp.last_state is None:
                    trajectories.append(Trajectory(terminal_state=EpisodeStep(exp.state, exp.action),
                                                   traj_prob=traj_prob))
                    exp_trajectories.append(exp_traj)  # for ExperienceFirstLast objects
                    exp_traj = []
                    traj_prob = 1.
                    probs_reg.clear()
                    batch_episodes += 1

                new_rewards = exp_source.pop_total_rewards()
                if new_rewards:
                    reward = new_rewards[0]
                    done_episodes += 1
                    total_rewards.append(reward)
                    mean_rewards = float(np.mean(total_rewards[-100:]))
                    tracker.track('mean_total_reward', mean_rewards, step_idx)
                    tracker.track('total_reward', reward, step_idx)
                    print(f'Time = {time_since(start)}, step = {step_idx}, reward = {reward:6.2f}, '
                          f'mean_100 = {mean_rewards:6.2f}, episodes = {done_episodes}')
                    samples = generate_smiles(drl_algorithm.model, demo_data_gen, init_args['gen_args'],
                                              num_samples=100)
                    _, predictions = expert_model.predict(samples)
                    score = np.mean(predictions)
                    demo_score = np.mean(expert_model(demo_data_gen.random_training_set_smiles(len(predictions)))[1])
                    baseline_score = np.mean(
                        expert_model(unbiased_data_gen.random_training_set_smiles(len(predictions)))[1])
                    tb_writer.add_scalars('qsar_score', {'sampled': score,
                                                         'baseline': baseline_score,
                                                         'demo_data': demo_score}, step_idx)
                    if score >= best_score:
                        best_model_wts = [copy.deepcopy(drl_algorithm.model.state_dict()),
                                          copy.deepcopy(irl_algorithm.model.state_dict())]
                        best_score = score

                    if done_episodes == n_episodes:
                        print('Training completed!')
                        break

                if batch_episodes < episodes_to_train:
                    continue

                # Train models
                print('Fitting models...')
                irl_loss = 0  # irl_algorithm.fit(trajectories)
                rl_loss = drl_algorithm.fit(exp_trajectories)
                samples = generate_smiles(drl_algorithm.model, demo_data_gen, init_args['gen_args'],
                                          num_samples=1)
                print(f'IRL loss = {irl_loss}, RL loss = {rl_loss}, samples = {samples}')
                tracker.track('irl_loss', irl_loss, step_idx)
                tracker.track('agent_loss', rl_loss, step_idx)

                # Reset
                batch_episodes = 0
                trajectories.clear()
                exp_trajectories.clear()

        drl_algorithm.model.load_state_dict(best_model_wts[0])
        irl_algorithm.model.load_state_dict(best_model_wts[1])
        return {'model': [drl_algorithm.model, irl_algorithm.model],
                'score': round(best_score, 3),
                'epoch': done_episodes}

    @staticmethod
    def evaluate_model(*args, **kwargs):
        super().evaluate_model(*args, **kwargs)

    @staticmethod
    def save_model(model, path, name):
        os.makedirs(path, exist_ok=True)
        file = os.path.join(path, name + ".mod")
        torch.save(model.state_dict(), file)

    @staticmethod
    def load_model(path, name):
        return torch.load(os.path.join(path, name), map_location=torch.device(device))


def main(flags):
    sim_label = 'DeNovo-IReLeaSE-reinf'
    sim_data = DataNode(label=sim_label)
    nodes_list = []
    sim_data.data = nodes_list

    # For searching over multiple seeds
    hparam_search = None

    for seed in seeds:
        summary_writer_creator = lambda: SummaryWriter(log_dir="irelease"
                                                               "/{}_{}_{}/".format(sim_label, seed, dt.now().strftime(
            "%Y_%m_%d__%H_%M_%S")))

        # for data collection of this round of simulation.
        data_node = DataNode(label="seed_%d" % seed)
        nodes_list.append(data_node)

        random.seed(seed)
        np.random.seed(seed)
        torch.manual_seed(seed)
        torch.cuda.manual_seed_all(seed)

        print('--------------------------------------------------------------------------------')
        print(f'{device}\n{sim_label}\tDemonstrations file: {flags.demo_file}')
        print('--------------------------------------------------------------------------------')

        irelease = IReLeaSE()
        k = 1
        if flags.hparam_search:
            pass
        else:
            hyper_params = default_hparams(flags)
            data_gens = irelease.data_provider(k, flags)
            init_args = irelease.initialize(hyper_params, data_gens['train'], data_gens['test'])
            results = irelease.train(init_args, flags.model_dir, flags.pretrained_model, seed,
                                     sim_data_node=data_node,
                                     n_episodes=5000,
                                     tb_writer=summary_writer_creator)
            irelease.save_model(results['model'][0],
                                path=flags.model_dir,
                                name=f'irelease_stack-rnn_{hyper_params["agent_params"]["unit_type"]}_reinforce_agent_'
                                     f'{date_label}_{results["score"]}_{results["epoch"]}')
            irelease.save_model(results['model'][1],
                                path=flags.model_dir,
                                name=f'irelease_stack-rnn_{hyper_params["agent_params"]["unit_type"]}_reward_net_'
                                     f'{date_label}_{results["score"]}_{results["epoch"]}')

    # save simulation data resource tree to file.
    sim_data.to_json(path="./analysis/")


def default_hparams(args):
    return {'d_model': 1500,
            'dropout': 0.2,
            'monte_carlo_N': 5,
            'gamma': 0.95,
            'episodes_to_train': 10,
<<<<<<< HEAD
            'reinforce_batch': 10,
=======
>>>>>>> bb9bcc5c
            'reinforce_max_norm': 10,
            'lr_decay_gamma': 0.1,
            'lr_decay_step_size': 100,
            'reward_params': {'num_layers': 1,
                              'd_model': 128,
                              'unit_type': 'gru',
                              'demo_batch_size': 32,
                              'irl_alg_num_iter': 5,
                              'optimizer': 'adam',
                              'optimizer__global__weight_decay': 0.0005,
                              'optimizer__global__lr': 0.001, },
            'agent_params': {'unit_type': 'gru',
                             'num_layers': 2,
                             'stack_width': 1500,
                             'stack_depth': 200,
                             'optimizer': 'adadelta',
                             'optimizer__global__weight_decay': 0.00005,
                             'optimizer__global__lr': 0.001}
            }


def get_hparam_config(args):
    pass


if __name__ == '__main__':
    parser = argparse.ArgumentParser(description='IRL for Structural Evolution of Small Molecules')
    parser.add_argument('-d', '--demo', dest='demo_file', type=str,
                        help='File containing SMILES strings which are demonstrations of the required objective')
    parser.add_argument('-u', '--unbiased', dest='unbiased_file', type=str,
                        help='File containing SMILES generated with the pretrained (prior) model.')
    parser.add_argument('--model_dir',
                        type=str,
                        default='./model_dir',
                        help='Directory containing models')
    parser.add_argument('--pretrained_model',
                        type=str,
                        default=None,
                        help='The name of the pretrained model')
    parser.add_argument("--hparam_search", action="store_true",
                        help="If true, hyperparameter searching would be performed.")
    parser.add_argument("--hparam_search_alg",
                        type=str,
                        default="bayopt_search",
                        help="Hyperparameter search algorithm to use. One of [bayopt_search, random_search]")

    args = parser.parse_args()
    flags = Flags()
    args_dict = args.__dict__
    for arg in args_dict:
        setattr(flags, arg, args_dict[arg])
    main(flags)<|MERGE_RESOLUTION|>--- conflicted
+++ resolved
@@ -344,7 +344,7 @@
             init_args = irelease.initialize(hyper_params, data_gens['train'], data_gens['test'])
             results = irelease.train(init_args, flags.model_dir, flags.pretrained_model, seed,
                                      sim_data_node=data_node,
-                                     n_episodes=5000,
+                                     n_episodes=10000,
                                      tb_writer=summary_writer_creator)
             irelease.save_model(results['model'][0],
                                 path=flags.model_dir,
@@ -363,15 +363,11 @@
     return {'d_model': 1500,
             'dropout': 0.2,
             'monte_carlo_N': 5,
-            'gamma': 0.95,
+            'gamma': 0.97,
             'episodes_to_train': 10,
-<<<<<<< HEAD
-            'reinforce_batch': 10,
-=======
->>>>>>> bb9bcc5c
             'reinforce_max_norm': 10,
             'lr_decay_gamma': 0.1,
-            'lr_decay_step_size': 100,
+            'lr_decay_step_size': 1000,
             'reward_params': {'num_layers': 1,
                               'd_model': 128,
                               'unit_type': 'gru',
