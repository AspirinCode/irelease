# Author: bbrighttaer
# Project: GPMT
# Date: 4/8/2020
# Time: 8:02 PM
# File: reinforce_rl.py

from __future__ import absolute_import, division, print_function, unicode_literals

import argparse
import copy
import os
import random
import time
from datetime import datetime as dt

import numpy as np
import torch
import torch.nn as nn
from ptan.common.utils import TBMeanTracker
from soek import Trainer, DataNode
from torch.utils.tensorboard import SummaryWriter
from tqdm import trange

from gpmt.data import GeneratorData
<<<<<<< HEAD
from gpmt.model import Encoder, StackRNN, StackRNNLinear, RewardNetRNN, ExpertModel
from gpmt.predictor import rf_qsar_predictor
=======
from gpmt.model import Encoder, StackRNN, StackRNNLinear, \
    RewardNetRNN, ExpertModel
from gpmt.predictor import rf_qsar_predictor, get_reward_jak2_max
>>>>>>> 7bc85d1a
from gpmt.reward import RewardFunction
from gpmt.rl import MolEnvProbabilityActionSelector, PolicyAgent, GuidedRewardLearningIRL, \
    StateActionProbRegistry, REINFORCE
from gpmt.utils import Flags, get_default_tokens, parse_optimizer, seq2tensor, init_hidden, init_cell, init_stack, \
    time_since, generate_smiles, canonical_smiles

currentDT = dt.now()
date_label = currentDT.strftime("%Y_%m_%d__%H_%M_%S")

seeds = [1]

if torch.cuda.is_available():
    dvc_id = 2
    use_cuda = True
    device = f'cuda:{dvc_id}'
    torch.cuda.set_device(dvc_id)
else:
    device = 'cpu'
    use_cuda = None


def agent_net_hidden_states_func(batch_size, num_layers, hidden_size, stack_depth, stack_width, unit_type):
    return [get_initial_states(batch_size, hidden_size, 1, stack_depth, stack_width, unit_type) for _ in
            range(num_layers)]


def get_initial_states(batch_size, hidden_size, num_layers, stack_depth, stack_width, unit_type):
    hidden = init_hidden(num_layers=num_layers, batch_size=batch_size, hidden_size=hidden_size, num_dir=1,
                         dvc=device)
    if unit_type == 'lstm':
        cell = init_cell(num_layers=num_layers, batch_size=batch_size, hidden_size=hidden_size, num_dir=1,
                         dvc=device)
    else:
        cell = None
    stack = init_stack(batch_size, stack_width, stack_depth, dvc=device)
    return hidden, cell, stack


class IReLeaSE(Trainer):

    @staticmethod
    def initialize(hparams, demo_data_gen, unbiased_data_gen, *args, **kwargs):
        # Embeddings provider
        encoder = Encoder(vocab_size=demo_data_gen.n_characters, d_model=hparams['d_model'],
                          padding_idx=demo_data_gen.char2idx[demo_data_gen.pad_symbol],
                          dropout=hparams['dropout'], return_tuple=True)

        # Agent entities
        rnn_layers = []
        has_stack = True
        for i in range(1, hparams['agent_params']['num_layers'] + 1):
            rnn_layers.append(StackRNN(layer_index=i,
                                       input_size=hparams['d_model'],
                                       hidden_size=hparams['d_model'],
                                       has_stack=has_stack,
                                       unit_type=hparams['agent_params']['unit_type'],
                                       stack_width=hparams['agent_params']['stack_width'],
                                       stack_depth=hparams['agent_params']['stack_depth'],
                                       k_mask_func=encoder.k_padding_mask))
            # rnn_layers.append(StackedRNNDropout(hparams['dropout']))
            # rnn_layers.append(StackedRNNLayerNorm(hparams['d_model']))
        agent_net = nn.Sequential(encoder,
                                  *rnn_layers,
                                  StackRNNLinear(out_dim=demo_data_gen.n_characters,
                                                 hidden_size=hparams['d_model'],
                                                 bidirectional=False,
                                                 bias=True))
        agent_net = agent_net.to(device)
        optimizer_agent_net = parse_optimizer(hparams['agent_params'], agent_net)
        selector = MolEnvProbabilityActionSelector(actions=demo_data_gen.all_characters)
        probs_reg = StateActionProbRegistry()
        init_state_args = {'num_layers': hparams['agent_params']['num_layers'],
                           'hidden_size': hparams['d_model'],
                           'stack_depth': hparams['agent_params']['stack_depth'],
                           'stack_width': hparams['agent_params']['stack_width'],
                           'unit_type': hparams['agent_params']['unit_type']}
        agent = PolicyAgent(model=agent_net,
                            action_selector=selector,
                            states_preprocessor=seq2tensor,
                            initial_state=agent_net_hidden_states_func,
                            initial_state_args=init_state_args,
                            apply_softmax=True,
                            probs_registry=probs_reg,
                            device=device)
        drl_alg = REINFORCE(model=agent_net, optimizer=optimizer_agent_net,
                            initial_states_func=agent_net_hidden_states_func,
                            initial_states_args=init_state_args,
                            device=device,
                            gamma=hparams['gamma'],
                            grad_clipping=None,  # hparams['reinforce_max_norm'],
                            lr_decay_gamma=hparams['lr_decay_gamma'],
                            lr_decay_step=hparams['lr_decay_step_size'])

        # Reward function entities
        reward_net = nn.Sequential(encoder,
                                   RewardNetRNN(input_size=hparams['d_model'],
                                                hidden_size=hparams['reward_params']['d_model'],
                                                num_layers=hparams['reward_params']['num_layers'],
                                                bidirectional=True,
                                                dropout=hparams['dropout'],
                                                unit_type=hparams['reward_params']['unit_type']))
        reward_net = reward_net.to(device)
        expert_model = ExpertModel(rf_qsar_predictor, './rf_qsar/')
        reward_function = RewardFunction(reward_net, mc_policy=agent, actions=demo_data_gen.all_characters,
                                         device=device,
                                         mc_max_sims=hparams['monte_carlo_N'],
                                         expert_func=expert_model)
        optimizer_reward_net = parse_optimizer(hparams['reward_params'], reward_net)
        demo_data_gen.set_batch_size(hparams['reward_params']['demo_batch_size'])
        irl_alg = GuidedRewardLearningIRL(reward_net, optimizer_reward_net, demo_data_gen,
                                          k=hparams['reward_params']['irl_alg_num_iter'],
                                          agent_net=agent_net,
                                          agent_net_init_func=agent_net_hidden_states_func,
                                          agent_net_init_func_args=init_state_args,
                                          device=device)

        init_args = {'agent': agent,
                     'probs_reg': probs_reg,
                     'drl_alg': drl_alg,
                     'irl_alg': irl_alg,
                     'reward_func': reward_function,
                     'gamma': hparams['gamma'],
                     'episodes_to_train': hparams['episodes_to_train'],
                     'expert_model': expert_model,
                     'demo_data_gen': demo_data_gen,
                     'unbiased_data_gen': unbiased_data_gen,
                     'gen_args': {'num_layers': hparams['agent_params']['num_layers'],
                                  'hidden_size': hparams['d_model'],
                                  'num_dir': 1,
                                  'stack_depth': hparams['agent_params']['stack_depth'],
                                  'stack_width': hparams['agent_params']['stack_width'],
                                  'has_stack': has_stack,
                                  'has_cell': hparams['agent_params']['unit_type'] == 'lstm',
                                  'device': device}}
        return init_args

    @staticmethod
    def data_provider(k, flags):
        tokens = get_default_tokens()
        demo_data = GeneratorData(training_data_path=flags.demo_file,
                                  delimiter='\t',
                                  cols_to_read=[0],
                                  keep_header=True,
                                  pad_symbol=' ',
                                  max_len=120,
                                  tokens=tokens,
                                  use_cuda=use_cuda)
        unbiased_data = GeneratorData(training_data_path=flags.unbiased_file,
                                      delimiter='\t',
                                      cols_to_read=[0],
                                      keep_header=True,
                                      pad_symbol=' ',
                                      max_len=120,
                                      tokens=tokens,
                                      use_cuda=use_cuda)
        return {"train": demo_data, "val": demo_data, "test": unbiased_data}

    @staticmethod
    def evaluate(*args, **kwargs):
        super().evaluate(*args, **kwargs)

    @staticmethod
    def train(init_args, agent_net_path=None, agent_net_name=None, seed=0, n_episodes=5000, sim_data_node=None,
              tb_writer=None, is_hsearch=False):
        tb_writer = tb_writer()
        agent = init_args['agent']
        probs_reg = init_args['probs_reg']
        drl_algorithm = init_args['drl_alg']
        irl_algorithm = init_args['irl_alg']
        reward_func = init_args['reward_func']
        gamma = init_args['gamma']
        episodes_to_train = init_args['episodes_to_train']
        expert_model = init_args['expert_model']
        demo_data_gen = init_args['demo_data_gen']
        unbiased_data_gen = init_args['unbiased_data_gen']
        best_model_wts = None
        best_score = 0.

        # load pretrained model
        if agent_net_path and agent_net_name:
            print('Loading pretrained model...')
            agent.model.load_state_dict(IReLeaSE.load_model(agent_net_path, agent_net_name))
            print('Pretrained model loaded successfully!')

        start = time.time()

        # Begin simulation and training
        trajectories = []
        done_episodes = 0
        exp_trajectories = []
        total_rewards = []
        step_idx = 0

        demo_score = np.mean(expert_model(demo_data_gen.random_training_set_smiles(1000))[1])
        baseline_score = np.mean(expert_model(unbiased_data_gen.random_training_set_smiles(1000))[1])
        n_iterations = 100
        n_policy = 15
        n_batch = 10
        n_to_generate = 200
        with TBMeanTracker(tb_writer, 1) as tracker:
            for i in range(n_iterations):
                for j in trange(n_policy, desc='Policy gradient...'):
                    for _ in range(n_batch):
                        reward = 0
                        while reward == 0:
                            with torch.set_grad_enabled(False):
                                smiles = generate_smiles(drl_algorithm.model, demo_data_gen, init_args['gen_args'],
                                                         num_samples=1)
<<<<<<< HEAD
                                traj, valid = canonical_smiles(smiles)
                            if valid[0] == 1:
                                _, reward = expert_model.predict(traj)
                                if len(reward) == 0:
                                    continue
                                reward = float(reward)
                                total_rewards.append(reward)
                                trajectories.append((traj[0], reward))
                            else:
                                reward = 0
                    irl_loss = 0
                    rl_loss = drl_algorithm.fit(trajectories)
                    done_episodes += len(trajectories)
                    mean_rewards = np.mean(total_rewards[-100:])
                    tracker.track('total_reward', mean_rewards, step_idx)
                    print(f'Time = {time_since(start)}, step = {step_idx}, mean_100 = {mean_rewards:6.2f}, '
                          f'episodes = {done_episodes}')
                    with torch.set_grad_enabled(False):
                        samples, _ = canonical_smiles(generate_smiles(drl_algorithm.model,
                                                                      demo_data_gen, init_args['gen_args'],
                                                                      num_samples=n_to_generate))
                    _, predictions = expert_model.predict(samples)
                    score = np.mean(predictions)
                    tb_writer.add_scalars('qsar_score', {'sampled': score,
                                                         'baseline': baseline_score,
                                                         'demo_data': demo_score}, step_idx)
                    if score >= best_score:
                        best_model_wts = [copy.deepcopy(drl_algorithm.model.state_dict()),
                                          copy.deepcopy(irl_algorithm.model.state_dict())]
                        best_score = score

                    samples = generate_smiles(drl_algorithm.model, demo_data_gen, init_args['gen_args'],
                                              num_samples=3)
                    print(f'IRL loss = {irl_loss}, RL loss = {rl_loss}, samples = {samples}')
                    tracker.track('irl_loss', irl_loss, step_idx)
                    tracker.track('agent_loss', rl_loss, step_idx)

                    # Reset
                    trajectories.clear()
                    exp_trajectories.clear()
                    step_idx += 1
=======
                            reward = get_reward_jak2_max(smiles, rf_qsar_predictor)
                            total_rewards.append(reward)
                            trajectories.append((smiles[0], reward))
                irl_loss = 0
                rl_loss = drl_algorithm.fit(trajectories)
                done_episodes += len(trajectories)
                mean_rewards = float(np.mean(total_rewards[-n_batch:]))
                tracker.track('total_reward', mean_rewards, step_idx)
                print(f'Time = {time_since(start)}, step = {step_idx}, mean_100 = {mean_rewards:6.2f}, '
                      f'episodes = {done_episodes}')
                with torch.set_grad_enabled(False):
                    samples, _ = canonical_smiles(generate_smiles(drl_algorithm.model,
                                                                  demo_data_gen, init_args['gen_args'],
                                                                  num_samples=n_to_generate))
                _, predictions = expert_model.predict(samples)
                score = np.mean(predictions)
                tb_writer.add_scalars('qsar_score', {'sampled': score,
                                                     'baseline': baseline_score,
                                                     'demo_data': demo_score}, step_idx)
                if score >= best_score:
                    best_model_wts = [copy.deepcopy(drl_algorithm.model.state_dict()),
                                      copy.deepcopy(irl_algorithm.model.state_dict())]
                    best_score = score

                samples = generate_smiles(drl_algorithm.model, demo_data_gen, init_args['gen_args'],
                                          num_samples=3)
                print(f'IRL loss = {irl_loss}, RL loss = {rl_loss}, samples = {samples}')
                tracker.track('irl_loss', irl_loss, step_idx)
                tracker.track('agent_loss', rl_loss, step_idx)

                # Reset
                trajectories.clear()
                exp_trajectories.clear()
                step_idx += 1
>>>>>>> 7bc85d1a

        drl_algorithm.model.load_state_dict(best_model_wts[0])
        irl_algorithm.model.load_state_dict(best_model_wts[1])
        duration = time.time() - start
        print('\nTraining duration: {:.0f}m {:.0f}s'.format(duration // 60, duration % 60))
        return {'model': [drl_algorithm.model, irl_algorithm.model],
                'score': round(best_score, 3),
                'epoch': done_episodes}

    @staticmethod
    def evaluate_model(*args, **kwargs):
        super().evaluate_model(*args, **kwargs)

    @staticmethod
    def save_model(model, path, name):
        os.makedirs(path, exist_ok=True)
        file = os.path.join(path, name + ".mod")
        torch.save(model.state_dict(), file)

    @staticmethod
    def load_model(path, name):
        return torch.load(os.path.join(path, name), map_location=torch.device(device))


def main(flags):
    sim_label = 'DeNovo-IReLeaSE-reinf'
    sim_data = DataNode(label=sim_label)
    nodes_list = []
    sim_data.data = nodes_list

    # For searching over multiple seeds
    hparam_search = None

    for seed in seeds:
        summary_writer_creator = lambda: SummaryWriter(log_dir="irelease"
                                                               "/{}_{}_{}/".format(sim_label, seed, dt.now().strftime(
            "%Y_%m_%d__%H_%M_%S")))

        # for data collection of this round of simulation.
        data_node = DataNode(label="seed_%d" % seed)
        nodes_list.append(data_node)

        random.seed(seed)
        np.random.seed(seed)
        torch.manual_seed(seed)
        torch.cuda.manual_seed_all(seed)

        print('--------------------------------------------------------------------------------')
        print(f'{device}\n{sim_label}\tDemonstrations file: {flags.demo_file}')
        print('--------------------------------------------------------------------------------')

        irelease = IReLeaSE()
        k = 1
        if flags.hparam_search:
            pass
        else:
            hyper_params = default_hparams(flags)
            data_gens = irelease.data_provider(k, flags)
            init_args = irelease.initialize(hyper_params, data_gens['train'], data_gens['test'])
            results = irelease.train(init_args, flags.model_dir, flags.pretrained_model, seed,
                                     sim_data_node=data_node,
                                     n_episodes=10000,
                                     tb_writer=summary_writer_creator)
            irelease.save_model(results['model'][0],
                                path=flags.model_dir,
                                name=f'irelease_stack-rnn_{hyper_params["agent_params"]["unit_type"]}_reinforce_agent_'
                                     f'{date_label}_{results["score"]}_{results["epoch"]}')
            irelease.save_model(results['model'][1],
                                path=flags.model_dir,
                                name=f'irelease_stack-rnn_{hyper_params["agent_params"]["unit_type"]}_reward_net_'
                                     f'{date_label}_{results["score"]}_{results["epoch"]}')

    # save simulation data resource tree to file.
    sim_data.to_json(path="./analysis/")


def default_hparams(args):
    return {'d_model': 1500,
            'dropout': 0.0,
            'monte_carlo_N': 5,
            'gamma': 0.97,
            'episodes_to_train': 10,
            'reinforce_max_norm': 10,
            'lr_decay_gamma': 0.1,
            'lr_decay_step_size': 1000,
            'reward_params': {'num_layers': 1,
                              'd_model': 128,
                              'unit_type': 'gru',
                              'demo_batch_size': 32,
                              'irl_alg_num_iter': 5,
                              'optimizer': 'adam',
                              'optimizer__global__weight_decay': 0.0005,
                              'optimizer__global__lr': 0.001, },
            'agent_params': {'unit_type': 'gru',
                             'num_layers': 1,
                             'stack_width': 1500,
                             'stack_depth': 200,
                             'optimizer': 'adadelta',
                             # 'optimizer__global__weight_decay': 0.00005,
                             'optimizer__global__lr': 0.001}
            }


def get_hparam_config(args):
    pass


if __name__ == '__main__':
    parser = argparse.ArgumentParser(description='IRL for Structural Evolution of Small Molecules')
    parser.add_argument('-d', '--demo', dest='demo_file', type=str,
                        help='File containing SMILES strings which are demonstrations of the required objective')
    parser.add_argument('-u', '--unbiased', dest='unbiased_file', type=str,
                        help='File containing SMILES generated with the pretrained (prior) model.')
    parser.add_argument('--model_dir',
                        type=str,
                        default='./model_dir',
                        help='Directory containing models')
    parser.add_argument('--pretrained_model',
                        type=str,
                        default=None,
                        help='The name of the pretrained model')
    parser.add_argument("--hparam_search", action="store_true",
                        help="If true, hyperparameter searching would be performed.")
    parser.add_argument("--hparam_search_alg",
                        type=str,
                        default="bayopt_search",
                        help="Hyperparameter search algorithm to use. One of [bayopt_search, random_search]")

    args = parser.parse_args()
    flags = Flags()
    args_dict = args.__dict__
    for arg in args_dict:
        setattr(flags, arg, args_dict[arg])
    main(flags)<|MERGE_RESOLUTION|>--- conflicted
+++ resolved
@@ -22,14 +22,9 @@
 from tqdm import trange
 
 from gpmt.data import GeneratorData
-<<<<<<< HEAD
-from gpmt.model import Encoder, StackRNN, StackRNNLinear, RewardNetRNN, ExpertModel
-from gpmt.predictor import rf_qsar_predictor
-=======
 from gpmt.model import Encoder, StackRNN, StackRNNLinear, \
     RewardNetRNN, ExpertModel
 from gpmt.predictor import rf_qsar_predictor, get_reward_jak2_max
->>>>>>> 7bc85d1a
 from gpmt.reward import RewardFunction
 from gpmt.rl import MolEnvProbabilityActionSelector, PolicyAgent, GuidedRewardLearningIRL, \
     StateActionProbRegistry, REINFORCE
@@ -238,49 +233,6 @@
                             with torch.set_grad_enabled(False):
                                 smiles = generate_smiles(drl_algorithm.model, demo_data_gen, init_args['gen_args'],
                                                          num_samples=1)
-<<<<<<< HEAD
-                                traj, valid = canonical_smiles(smiles)
-                            if valid[0] == 1:
-                                _, reward = expert_model.predict(traj)
-                                if len(reward) == 0:
-                                    continue
-                                reward = float(reward)
-                                total_rewards.append(reward)
-                                trajectories.append((traj[0], reward))
-                            else:
-                                reward = 0
-                    irl_loss = 0
-                    rl_loss = drl_algorithm.fit(trajectories)
-                    done_episodes += len(trajectories)
-                    mean_rewards = np.mean(total_rewards[-100:])
-                    tracker.track('total_reward', mean_rewards, step_idx)
-                    print(f'Time = {time_since(start)}, step = {step_idx}, mean_100 = {mean_rewards:6.2f}, '
-                          f'episodes = {done_episodes}')
-                    with torch.set_grad_enabled(False):
-                        samples, _ = canonical_smiles(generate_smiles(drl_algorithm.model,
-                                                                      demo_data_gen, init_args['gen_args'],
-                                                                      num_samples=n_to_generate))
-                    _, predictions = expert_model.predict(samples)
-                    score = np.mean(predictions)
-                    tb_writer.add_scalars('qsar_score', {'sampled': score,
-                                                         'baseline': baseline_score,
-                                                         'demo_data': demo_score}, step_idx)
-                    if score >= best_score:
-                        best_model_wts = [copy.deepcopy(drl_algorithm.model.state_dict()),
-                                          copy.deepcopy(irl_algorithm.model.state_dict())]
-                        best_score = score
-
-                    samples = generate_smiles(drl_algorithm.model, demo_data_gen, init_args['gen_args'],
-                                              num_samples=3)
-                    print(f'IRL loss = {irl_loss}, RL loss = {rl_loss}, samples = {samples}')
-                    tracker.track('irl_loss', irl_loss, step_idx)
-                    tracker.track('agent_loss', rl_loss, step_idx)
-
-                    # Reset
-                    trajectories.clear()
-                    exp_trajectories.clear()
-                    step_idx += 1
-=======
                             reward = get_reward_jak2_max(smiles, rf_qsar_predictor)
                             total_rewards.append(reward)
                             trajectories.append((smiles[0], reward))
@@ -315,7 +267,6 @@
                 trajectories.clear()
                 exp_trajectories.clear()
                 step_idx += 1
->>>>>>> 7bc85d1a
 
         drl_algorithm.model.load_state_dict(best_model_wts[0])
         irl_algorithm.model.load_state_dict(best_model_wts[1])
