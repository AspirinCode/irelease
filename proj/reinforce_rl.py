# Author: bbrighttaer
# Project: GPMT
# Date: 4/8/2020
# Time: 8:02 PM
# File: reinforce_rl.py

from __future__ import absolute_import, division, print_function, unicode_literals

import argparse
import copy
import os
import random
import time
from datetime import datetime as dt

import numpy as np
import torch
import torch.nn as nn
from ptan.common.utils import TBMeanTracker
from soek import Trainer, DataNode
from torch.utils.tensorboard import SummaryWriter
from tqdm import trange

from gpmt.data import GeneratorData
<<<<<<< HEAD
from gpmt.model import Encoder, StackRNN, StackedRNNDropout, StackedRNNLayerNorm, StackRNNLinear, \
=======
from gpmt.model import Encoder, StackRNN, StackRNNLinear, \
>>>>>>> 09d40c2d
    RewardNetRNN, ExpertModel
from gpmt.predictor import rf_qsar_predictor
from gpmt.reward import RewardFunction
from gpmt.rl import MolEnvProbabilityActionSelector, PolicyAgent, GuidedRewardLearningIRL, \
    StateActionProbRegistry, REINFORCE
from gpmt.utils import Flags, get_default_tokens, parse_optimizer, seq2tensor, init_hidden, init_cell, init_stack, \
    time_since, generate_smiles, canonical_smiles

currentDT = dt.now()
date_label = currentDT.strftime("%Y_%m_%d__%H_%M_%S")

seeds = [1]

if torch.cuda.is_available():
    dvc_id = 2
    use_cuda = True
    device = f'cuda:{dvc_id}'
    torch.cuda.set_device(dvc_id)
else:
    device = 'cpu'
    use_cuda = None


def agent_net_hidden_states_func(batch_size, num_layers, hidden_size, stack_depth, stack_width, unit_type):
    return [get_initial_states(batch_size, hidden_size, 1, stack_depth, stack_width, unit_type) for _ in
            range(num_layers)]


def get_initial_states(batch_size, hidden_size, num_layers, stack_depth, stack_width, unit_type):
    hidden = init_hidden(num_layers=num_layers, batch_size=batch_size, hidden_size=hidden_size, num_dir=1,
                         dvc=device)
    if unit_type == 'lstm':
        cell = init_cell(num_layers=num_layers, batch_size=batch_size, hidden_size=hidden_size, num_dir=1,
                         dvc=device)
    else:
        cell = None
    stack = init_stack(batch_size, stack_width, stack_depth, dvc=device)
    return hidden, cell, stack


class IReLeaSE(Trainer):

    @staticmethod
    def initialize(hparams, demo_data_gen, unbiased_data_gen, *args, **kwargs):
        # Embeddings provider
        encoder = Encoder(vocab_size=demo_data_gen.n_characters, d_model=hparams['d_model'],
                          padding_idx=demo_data_gen.char2idx[demo_data_gen.pad_symbol],
                          dropout=hparams['dropout'], return_tuple=True)

        # Agent entities
        rnn_layers = []
        has_stack = True
        for i in range(1, hparams['agent_params']['num_layers'] + 1):
            rnn_layers.append(StackRNN(layer_index=i,
                                       input_size=hparams['d_model'],
                                       hidden_size=hparams['d_model'],
                                       has_stack=has_stack,
                                       unit_type=hparams['agent_params']['unit_type'],
                                       stack_width=hparams['agent_params']['stack_width'],
                                       stack_depth=hparams['agent_params']['stack_depth'],
                                       k_mask_func=encoder.k_padding_mask))
            # rnn_layers.append(StackedRNNDropout(hparams['dropout']))
            # rnn_layers.append(StackedRNNLayerNorm(hparams['d_model']))
        agent_net = nn.Sequential(encoder,
                                  *rnn_layers,
                                  StackRNNLinear(out_dim=demo_data_gen.n_characters,
                                                 hidden_size=hparams['d_model'],
                                                 bidirectional=False,
                                                 bias=True))
        agent_net = agent_net.to(device)
        optimizer_agent_net = parse_optimizer(hparams['agent_params'], agent_net)
        selector = MolEnvProbabilityActionSelector(actions=demo_data_gen.all_characters)
        probs_reg = StateActionProbRegistry()
        init_state_args = {'num_layers': hparams['agent_params']['num_layers'],
                           'hidden_size': hparams['d_model'],
                           'stack_depth': hparams['agent_params']['stack_depth'],
                           'stack_width': hparams['agent_params']['stack_width'],
                           'unit_type': hparams['agent_params']['unit_type']}
        agent = PolicyAgent(model=agent_net,
                            action_selector=selector,
                            states_preprocessor=seq2tensor,
                            initial_state=agent_net_hidden_states_func,
                            initial_state_args=init_state_args,
                            apply_softmax=True,
                            probs_registry=probs_reg,
                            device=device)
        drl_alg = REINFORCE(model=agent_net, optimizer=optimizer_agent_net,
                            initial_states_func=agent_net_hidden_states_func,
                            initial_states_args=init_state_args,
                            device=device,
                            gamma=hparams['gamma'],
                            grad_clipping=None,  # hparams['reinforce_max_norm'],
                            lr_decay_gamma=hparams['lr_decay_gamma'],
                            lr_decay_step=hparams['lr_decay_step_size'])

        # Reward function entities
        reward_net = nn.Sequential(encoder,
                                   RewardNetRNN(input_size=hparams['d_model'],
                                                hidden_size=hparams['reward_params']['d_model'],
                                                num_layers=hparams['reward_params']['num_layers'],
                                                bidirectional=True,
                                                dropout=hparams['dropout'],
                                                unit_type=hparams['reward_params']['unit_type']))
        reward_net = reward_net.to(device)
        expert_model = ExpertModel(rf_qsar_predictor, './rf_qsar/')
        reward_function = RewardFunction(reward_net, mc_policy=agent, actions=demo_data_gen.all_characters,
                                         device=device,
                                         mc_max_sims=hparams['monte_carlo_N'],
                                         expert_func=expert_model)
        optimizer_reward_net = parse_optimizer(hparams['reward_params'], reward_net)
        demo_data_gen.set_batch_size(hparams['reward_params']['demo_batch_size'])
        irl_alg = GuidedRewardLearningIRL(reward_net, optimizer_reward_net, demo_data_gen,
                                          k=hparams['reward_params']['irl_alg_num_iter'],
                                          agent_net=agent_net,
                                          agent_net_init_func=agent_net_hidden_states_func,
                                          agent_net_init_func_args=init_state_args,
                                          device=device)

        init_args = {'agent': agent,
                     'probs_reg': probs_reg,
                     'drl_alg': drl_alg,
                     'irl_alg': irl_alg,
                     'reward_func': reward_function,
                     'gamma': hparams['gamma'],
                     'episodes_to_train': hparams['episodes_to_train'],
                     'expert_model': expert_model,
                     'demo_data_gen': demo_data_gen,
                     'unbiased_data_gen': unbiased_data_gen,
                     'gen_args': {'num_layers': hparams['agent_params']['num_layers'],
                                  'hidden_size': hparams['d_model'],
                                  'num_dir': 1,
                                  'stack_depth': hparams['agent_params']['stack_depth'],
                                  'stack_width': hparams['agent_params']['stack_width'],
                                  'has_stack': has_stack,
                                  'has_cell': hparams['agent_params']['unit_type'] == 'lstm',
                                  'device': device}}
        return init_args

    @staticmethod
    def data_provider(k, flags):
        tokens = get_default_tokens()
        demo_data = GeneratorData(training_data_path=flags.demo_file,
                                  delimiter='\t',
                                  cols_to_read=[0],
                                  keep_header=True,
                                  pad_symbol=' ',
                                  max_len=120,
                                  tokens=tokens,
                                  use_cuda=use_cuda)
        unbiased_data = GeneratorData(training_data_path=flags.unbiased_file,
                                      delimiter='\t',
                                      cols_to_read=[0],
                                      keep_header=True,
                                      pad_symbol=' ',
                                      max_len=120,
                                      tokens=tokens,
                                      use_cuda=use_cuda)
        return {"train": demo_data, "val": demo_data, "test": unbiased_data}

    @staticmethod
    def evaluate(*args, **kwargs):
        super().evaluate(*args, **kwargs)

    @staticmethod
    def train(init_args, agent_net_path=None, agent_net_name=None, seed=0, n_episodes=5000, sim_data_node=None,
              tb_writer=None, is_hsearch=False):
        tb_writer = tb_writer()
        agent = init_args['agent']
        probs_reg = init_args['probs_reg']
        drl_algorithm = init_args['drl_alg']
        irl_algorithm = init_args['irl_alg']
        reward_func = init_args['reward_func']
        gamma = init_args['gamma']
        episodes_to_train = init_args['episodes_to_train']
        expert_model = init_args['expert_model']
        demo_data_gen = init_args['demo_data_gen']
        unbiased_data_gen = init_args['unbiased_data_gen']
        best_model_wts = None
        best_score = 0.

        # load pretrained model
        if agent_net_path and agent_net_name:
            print('Loading pretrained model...')
            agent.model.load_state_dict(IReLeaSE.load_model(agent_net_path, agent_net_name))
            print('Pretrained model loaded successfully!')

        start = time.time()

        # Begin simulation and training
        trajectories = []
        done_episodes = 0
        exp_trajectories = []
        total_rewards = []
        step_idx = 0

        demo_score = np.mean(expert_model(demo_data_gen.random_training_set_smiles(1000))[1])
        baseline_score = np.mean(expert_model(unbiased_data_gen.random_training_set_smiles(1000))[1])
        n_iterations = 100
        n_policy = 15
        n_batch = 10
        n_to_generate = 200
        with TBMeanTracker(tb_writer, 1) as tracker:
            for i in range(n_iterations):
                for j in trange(n_policy, desc='Policy gradient...'):
                    for _ in range(n_batch):
                        reward = 0
                        while reward == 0:
                            with torch.set_grad_enabled(False):
                                smiles = generate_smiles(drl_algorithm.model, demo_data_gen, init_args['gen_args'],
                                                         num_samples=1)
<<<<<<< HEAD
                                if len(smiles) == 0:
                                    continue
=======
>>>>>>> 09d40c2d
                                traj, valid = canonical_smiles(smiles)
                            if valid[0] == 1:
                                _, reward = expert_model.predict(traj)
                                if len(reward) == 0:
                                    continue
                                reward = float(reward)
                                total_rewards.append(reward)
                                trajectories.append((traj[0], reward))
                            else:
                                reward = 0
                    irl_loss = 0
                    rl_loss = drl_algorithm.fit(trajectories)
                    done_episodes += len(trajectories)
                    mean_rewards = np.mean(total_rewards[-100:])
                    tracker.track('total_reward', mean_rewards, step_idx)
                    print(f'Time = {time_since(start)}, step = {step_idx}, mean_100 = {mean_rewards:6.2f}, '
                          f'episodes = {done_episodes}')
                    with torch.set_grad_enabled(False):
                        samples, _ = canonical_smiles(generate_smiles(drl_algorithm.model,
                                                                      demo_data_gen, init_args['gen_args'],
                                                                      num_samples=n_to_generate))
                    _, predictions = expert_model.predict(samples)
                    score = np.mean(predictions)
                    tb_writer.add_scalars('qsar_score', {'sampled': score,
                                                         'baseline': baseline_score,
                                                         'demo_data': demo_score}, step_idx)
                    if score >= best_score:
                        best_model_wts = [copy.deepcopy(drl_algorithm.model.state_dict()),
                                          copy.deepcopy(irl_algorithm.model.state_dict())]
                        best_score = score

                    samples = generate_smiles(drl_algorithm.model, demo_data_gen, init_args['gen_args'],
<<<<<<< HEAD
                                              num_samples=5)
=======
                                              num_samples=3)
>>>>>>> 09d40c2d
                    print(f'IRL loss = {irl_loss}, RL loss = {rl_loss}, samples = {samples}')
                    tracker.track('irl_loss', irl_loss, step_idx)
                    tracker.track('agent_loss', rl_loss, step_idx)

                    # Reset
                    trajectories.clear()
                    exp_trajectories.clear()
                    step_idx += 1

        drl_algorithm.model.load_state_dict(best_model_wts[0])
        irl_algorithm.model.load_state_dict(best_model_wts[1])
        duration = time.time() - start
        print('\nTraining duration: {:.0f}m {:.0f}s'.format(duration // 60, duration % 60))
        return {'model': [drl_algorithm.model, irl_algorithm.model],
                'score': round(best_score, 3),
                'epoch': done_episodes}

    @staticmethod
    def evaluate_model(*args, **kwargs):
        super().evaluate_model(*args, **kwargs)

    @staticmethod
    def save_model(model, path, name):
        os.makedirs(path, exist_ok=True)
        file = os.path.join(path, name + ".mod")
        torch.save(model.state_dict(), file)

    @staticmethod
    def load_model(path, name):
        return torch.load(os.path.join(path, name), map_location=torch.device(device))


def main(flags):
    sim_label = 'DeNovo-IReLeaSE-reinf'
    sim_data = DataNode(label=sim_label)
    nodes_list = []
    sim_data.data = nodes_list

    # For searching over multiple seeds
    hparam_search = None

    for seed in seeds:
        summary_writer_creator = lambda: SummaryWriter(log_dir="irelease"
                                                               "/{}_{}_{}/".format(sim_label, seed, dt.now().strftime(
            "%Y_%m_%d__%H_%M_%S")))

        # for data collection of this round of simulation.
        data_node = DataNode(label="seed_%d" % seed)
        nodes_list.append(data_node)

        random.seed(seed)
        np.random.seed(seed)
        torch.manual_seed(seed)
        torch.cuda.manual_seed_all(seed)

        print('--------------------------------------------------------------------------------')
        print(f'{device}\n{sim_label}\tDemonstrations file: {flags.demo_file}')
        print('--------------------------------------------------------------------------------')

        irelease = IReLeaSE()
        k = 1
        if flags.hparam_search:
            pass
        else:
            hyper_params = default_hparams(flags)
            data_gens = irelease.data_provider(k, flags)
            init_args = irelease.initialize(hyper_params, data_gens['train'], data_gens['test'])
            results = irelease.train(init_args, flags.model_dir, flags.pretrained_model, seed,
                                     sim_data_node=data_node,
                                     n_episodes=10000,
                                     tb_writer=summary_writer_creator)
            irelease.save_model(results['model'][0],
                                path=flags.model_dir,
                                name=f'irelease_stack-rnn_{hyper_params["agent_params"]["unit_type"]}_reinforce_agent_'
                                     f'{date_label}_{results["score"]}_{results["epoch"]}')
            irelease.save_model(results['model'][1],
                                path=flags.model_dir,
                                name=f'irelease_stack-rnn_{hyper_params["agent_params"]["unit_type"]}_reward_net_'
                                     f'{date_label}_{results["score"]}_{results["epoch"]}')

    # save simulation data resource tree to file.
    sim_data.to_json(path="./analysis/")


def default_hparams(args):
    return {'d_model': 1500,
            'dropout': 0.0,
            'monte_carlo_N': 5,
            'gamma': 0.97,
            'episodes_to_train': 10,
            'reinforce_max_norm': 10,
            'lr_decay_gamma': 0.1,
            'lr_decay_step_size': 1000,
            'reward_params': {'num_layers': 1,
                              'd_model': 128,
                              'unit_type': 'gru',
                              'demo_batch_size': 32,
                              'irl_alg_num_iter': 5,
                              'optimizer': 'adam',
                              'optimizer__global__weight_decay': 0.0005,
                              'optimizer__global__lr': 0.001, },
            'agent_params': {'unit_type': 'gru',
                             'num_layers': 1,
                             'stack_width': 1500,
                             'stack_depth': 200,
                             'optimizer': 'adadelta',
                             # 'optimizer__global__weight_decay': 0.00005,
                             'optimizer__global__lr': 0.001}
            }


def get_hparam_config(args):
    pass


if __name__ == '__main__':
    parser = argparse.ArgumentParser(description='IRL for Structural Evolution of Small Molecules')
    parser.add_argument('-d', '--demo', dest='demo_file', type=str,
                        help='File containing SMILES strings which are demonstrations of the required objective')
    parser.add_argument('-u', '--unbiased', dest='unbiased_file', type=str,
                        help='File containing SMILES generated with the pretrained (prior) model.')
    parser.add_argument('--model_dir',
                        type=str,
                        default='./model_dir',
                        help='Directory containing models')
    parser.add_argument('--pretrained_model',
                        type=str,
                        default=None,
                        help='The name of the pretrained model')
    parser.add_argument("--hparam_search", action="store_true",
                        help="If true, hyperparameter searching would be performed.")
    parser.add_argument("--hparam_search_alg",
                        type=str,
                        default="bayopt_search",
                        help="Hyperparameter search algorithm to use. One of [bayopt_search, random_search]")

    args = parser.parse_args()
    flags = Flags()
    args_dict = args.__dict__
    for arg in args_dict:
        setattr(flags, arg, args_dict[arg])
    main(flags)<|MERGE_RESOLUTION|>--- conflicted
+++ resolved
@@ -22,12 +22,7 @@
 from tqdm import trange
 
 from gpmt.data import GeneratorData
-<<<<<<< HEAD
-from gpmt.model import Encoder, StackRNN, StackedRNNDropout, StackedRNNLayerNorm, StackRNNLinear, \
-=======
-from gpmt.model import Encoder, StackRNN, StackRNNLinear, \
->>>>>>> 09d40c2d
-    RewardNetRNN, ExpertModel
+from gpmt.model import Encoder, StackRNN, StackRNNLinear, RewardNetRNN, ExpertModel
 from gpmt.predictor import rf_qsar_predictor
 from gpmt.reward import RewardFunction
 from gpmt.rl import MolEnvProbabilityActionSelector, PolicyAgent, GuidedRewardLearningIRL, \
@@ -237,11 +232,6 @@
                             with torch.set_grad_enabled(False):
                                 smiles = generate_smiles(drl_algorithm.model, demo_data_gen, init_args['gen_args'],
                                                          num_samples=1)
-<<<<<<< HEAD
-                                if len(smiles) == 0:
-                                    continue
-=======
->>>>>>> 09d40c2d
                                 traj, valid = canonical_smiles(smiles)
                             if valid[0] == 1:
                                 _, reward = expert_model.predict(traj)
@@ -274,11 +264,7 @@
                         best_score = score
 
                     samples = generate_smiles(drl_algorithm.model, demo_data_gen, init_args['gen_args'],
-<<<<<<< HEAD
-                                              num_samples=5)
-=======
                                               num_samples=3)
->>>>>>> 09d40c2d
                     print(f'IRL loss = {irl_loss}, RL loss = {rl_loss}, samples = {samples}')
                     tracker.track('irl_loss', irl_loss, step_idx)
                     tracker.track('agent_loss', rl_loss, step_idx)
